#!/usr/bin/env python
import os
import sys

from openwisp_firmware_upgrader import get_version
from setuptools import find_packages, setup

if sys.argv[-1] == 'publish':
    # delete any *.pyc, *.pyo and __pycache__
    os.system('find . | grep -E "(__pycache__|\.pyc|\.pyo$)" | xargs rm -rf')
    os.system("python setup.py sdist bdist_wheel")
    os.system("twine upload -s dist/*")
    os.system("rm -rf dist build")
    args = {'version': get_version()}
    print("You probably want to also tag the version now:")
    print("  git tag -a %(version)s -m 'version %(version)s'" % args)
    print("  git push --tags")
    sys.exit()


setup(
    name='openwisp-firmware-upgrader',
    version=get_version(),
    license='GPL3',
    author='Federico Capoano',
    author_email='federico.capoano@gmail.com',
    description='OpenWISP 2 Firmware Upgrader',
    long_description=open('README.rst').read(),
    url='http://openwisp.org',
    download_url='https://github.com/openwisp/openwisp-firmware-upgrader/releases',
    platforms=['Platform Independent'],
    keywords=['django', 'netjson', 'networking', 'openwisp', 'firmware'],
    packages=find_packages(exclude=['tests', 'docs']),
    include_package_data=True,
    zip_safe=False,
    install_requires=[
        # TODO: uncomment when they're released
        # 'openwisp-utils[rest]~=0.5',
        # 'openwisp-controller~=0.7',
        'django-private-storage~=2.2',
        'swapper~=1.1',
    ],
<<<<<<< HEAD
    extras_require={
        'rest': [
            'djangorestframework>=3.11,<3.12',
            'drf-yasg>=1.17,<1.18',
            'django-filter>=2.2.0<2.3.0',
        ],
    },
=======
>>>>>>> f8a05ad8
    classifiers=[
        'Development Status :: 3 - Alpha',
        'Environment :: Web Environment',
        'Topic :: Internet :: WWW/HTTP',
        'Topic :: System :: Networking',
        'Intended Audience :: Developers',
        'License :: OSI Approved :: GNU General Public License v3 (GPLv3)',
        'Operating System :: OS Independent',
        'Framework :: Django',
        'Programming Language :: Python :: 3',
    ],
)<|MERGE_RESOLUTION|>--- conflicted
+++ resolved
@@ -40,16 +40,6 @@
         'django-private-storage~=2.2',
         'swapper~=1.1',
     ],
-<<<<<<< HEAD
-    extras_require={
-        'rest': [
-            'djangorestframework>=3.11,<3.12',
-            'drf-yasg>=1.17,<1.18',
-            'django-filter>=2.2.0<2.3.0',
-        ],
-    },
-=======
->>>>>>> f8a05ad8
     classifiers=[
         'Development Status :: 3 - Alpha',
         'Environment :: Web Environment',
