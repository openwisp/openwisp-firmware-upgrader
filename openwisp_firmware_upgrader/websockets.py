import asyncio
import logging
from copy import deepcopy

from asgiref.sync import async_to_sync, sync_to_async
from channels.generic.websocket import AsyncJsonWebsocketConsumer
from channels.layers import get_channel_layer
from django.utils import timezone

logger = logging.getLogger(__name__)


def _convert_lazy_translations(obj):
    """Recursively convert Django lazy translation objects to strings for JSON serialization."""
    if isinstance(obj, dict):
        return {key: _convert_lazy_translations(value) for key, value in obj.items()}
    elif isinstance(obj, (list, tuple)):
        return type(obj)(_convert_lazy_translations(item) for item in obj)
    elif hasattr(obj, "__str__") and hasattr(obj, "_proxy____cast"):
        return str(obj)
    else:
        return obj


class UpgradeProgressConsumer(AsyncJsonWebsocketConsumer):
    async def connect(self):
        self.operation_id = self.scope["url_route"]["kwargs"]["operation_id"]
        self.group_name = f"upgrade_{self.operation_id}"

        # Join room group
        await self.channel_layer.group_add(self.group_name, self.channel_name)
        await self.accept()

    async def disconnect(self, close_code):
        await self.channel_layer.group_discard(self.group_name, self.channel_name)

    async def upgrade_progress(self, event):
        await self.send_json(event["data"])


class BatchUpgradeProgressConsumer(AsyncJsonWebsocketConsumer):
    async def connect(self):
        self.batch_id = self.scope["url_route"]["kwargs"]["batch_id"]
        self.group_name = f"batch_upgrade_{self.batch_id}"

        # Join room group
        await self.channel_layer.group_add(self.group_name, self.channel_name)
        await self.accept()

    async def disconnect(self, close_code):
        await self.channel_layer.group_discard(self.group_name, self.channel_name)

    async def batch_upgrade_progress(self, event):
        await self.send_json(event["data"])


class DeviceUpgradeProgressConsumer(AsyncJsonWebsocketConsumer):
    """
    Device-specific upgrade progress consumer for firmware upgrade progress
    """

    def _is_user_authenticated(self):
        try:
            assert self.scope["user"].is_authenticated is True
        except (KeyError, AssertionError):
            return False
        else:
            return True

    def is_user_authorized(self):
        user = self.scope["user"]
        is_authorized = user.is_superuser or user.is_staff
        return is_authorized

    async def connect(self):
        try:
            auth_result = self._is_user_authenticated()
            if not auth_result:
                return

            if not self.is_user_authorized():
                await self.close()
                return

            self.pk_ = self.scope["url_route"]["kwargs"]["pk"]
            self.group_name = f"firmware_upgrader.device-{self.pk_}"

        except (AssertionError, KeyError) as e:
            logger.error(f"Error in websocket connect: {e}")
            await self.close()
        else:
            try:
                await self.channel_layer.group_add(self.group_name, self.channel_name)
            except (ConnectionError, TimeoutError) as e:
                logger.error(f"Failed to add channel to group {self.group_name}: {e}")
                await self.close()
                return
            except RuntimeError as e:
                logger.error(
                    f"Channel layer error when joining group {self.group_name}: {e}"
                )
                await self.close()
                return

            await self.accept()

    async def disconnect(self, close_code):
        try:
            await self.channel_layer.group_discard(self.group_name, self.channel_name)
        except AttributeError:
            return

    async def receive_json(self, content):
        """Handle incoming messages from the client"""
        message_type = content.get("type")

        if message_type == "request_current_state":
            await self._handle_current_state_request(content)
        else:
            logger.warning(f"Unknown message type received: {message_type}")

    async def _handle_current_state_request(self, content):
        """Handle request for current state of in-progress operations"""
        try:
            from .models import UpgradeOperation

            # Get recent operations (including recently completed) for this device using sync_to_async
            get_operations = sync_to_async(
                lambda: list(
                    UpgradeOperation.objects.filter(
                        device_id=self.pk_,
                        status__in=[
                            "in-progress",
                            "in progress",
                            "success",
                            "failed",
                            "aborted",
                        ],
                    )
                    .order_by("-modified")[:5]
                    .values("id", "status", "log", "progress", "modified", "created")
                )
            )

            operations = await get_operations()

            # Send current state for each in-progress operation
            for operation in operations:
                operation_data = {
                    "id": str(operation["id"]),
                    "status": operation["status"],
                    "log": operation["log"] or "",
                    "progress": operation.get("progress", 0),  # Include progress field
                    "modified": (
                        operation["modified"].isoformat()
                        if operation["modified"]
                        else None
                    ),
                    "created": (
                        operation["created"].isoformat()
                        if operation["created"]
                        else None
                    ),
                }

                # Send as operation update
                await self.send_json(
                    {
                        "model": "UpgradeOperation",
                        "data": {
                            "type": "operation_update",
                            "operation": operation_data,
                        },
                    }
                )
        except (ConnectionError, TimeoutError) as e:
            logger.error(
                f"Failed to connect to channel layer during current state request: {e}"
            )
        except RuntimeError as e:
            logger.error(f"Runtime error during current state request: {e}")

    async def send_update(self, event):
        """Send upgrade progress updates to the device page"""
        data = deepcopy(event)
        data.pop("type")
        await self.send_json(data)


class UpgradeProgressPublisher:
    def __init__(self, operation_id):
        self.operation_id = operation_id
        self.channel_layer = get_channel_layer()
        self.group_name = f"upgrade_{operation_id}"

    def publish_progress(self, data):
        data = _convert_lazy_translations(data)

        async def _send_message():
            await self.channel_layer.group_send(
                self.group_name,
                {
                    "type": "upgrade_progress",
                    "data": {**data, "timestamp": timezone.now().isoformat()},
                },
            )

        async_to_sync(_send_message)()

    def publish_log(self, line, status):
        self.publish_progress({"type": "log", "content": line, "status": status})

    def publish_status(self, status):
        self.publish_progress({"type": "status", "status": status})

    def publish_error(self, error_message):
        self.publish_progress({"type": "error", "message": error_message})


class DeviceUpgradeProgressPublisher:
    """
    Publisher for device-specific upgrade progress that publishes to
    both individual operation channels and device channels
    """

    def __init__(self, device_id, operation_id=None):
        self.device_id = device_id
        self.operation_id = operation_id
        self.channel_layer = get_channel_layer()
        self.device_group_name = f"firmware_upgrader.device-{device_id}"
        if operation_id:
            self.operation_group_name = f"upgrade_{operation_id}"

    def publish_progress(self, data):
        """Publish to device-specific channel"""
        data = _convert_lazy_translations(data)

        message = {
            "type": "send_update",
            "model": "UpgradeOperation",
            "data": {**data, "timestamp": timezone.now().isoformat()},
        }

        async def _send_messages():
            # Send to device-specific channel
            await self.channel_layer.group_send(self.device_group_name, message)

            # Also send to operation-specific channel if available
            if hasattr(self, "operation_group_name"):
                await self.channel_layer.group_send(
                    self.operation_group_name,
                    {"type": "upgrade_progress", "data": data},
                )

        # Check if we're already in an async context
        try:
<<<<<<< HEAD
            loop = asyncio.get_running_loop()
=======
            asyncio.get_running_loop()
>>>>>>> d81be9e9
            asyncio.create_task(_send_messages())
        except RuntimeError:
            async_to_sync(_send_messages)()

    def publish_operation_update(self, operation_data):
        """Publish complete operation update"""
        self.publish_progress({"type": "operation_update", "operation": operation_data})

    def publish_log(self, line, status):
        self.publish_progress({"type": "log", "content": line, "status": status})

    def publish_status(self, status):
        self.publish_progress({"type": "status", "status": status})

    def publish_error(self, error_message):
        self.publish_progress({"type": "error", "message": error_message})


class BatchUpgradeProgressPublisher:
    def __init__(self, batch_id):
        self.batch_id = batch_id
        self.channel_layer = get_channel_layer()
        self.group_name = f"batch_upgrade_{batch_id}"

    def publish_progress(self, data):
        data = _convert_lazy_translations(data)

        async def _send_message():
            await self.channel_layer.group_send(
                self.group_name,
                {
                    "type": "batch_upgrade_progress",
                    "data": {**data, "timestamp": timezone.now().isoformat()},
                },
            )

        async_to_sync(_send_message)()

    def publish_operation_progress(self, operation_id, status, progress):
        self.publish_progress(
            {
                "type": "operation_progress",
                "operation_id": operation_id,
                "status": status,
                "progress": progress,
            }
        )

    def publish_batch_status(self, status, completed, total):
        self.publish_progress(
            {
                "type": "batch_status",
                "status": status,
                "completed": completed,
                "total": total,
            }
        )<|MERGE_RESOLUTION|>--- conflicted
+++ resolved
@@ -254,11 +254,7 @@
 
         # Check if we're already in an async context
         try:
-<<<<<<< HEAD
-            loop = asyncio.get_running_loop()
-=======
             asyncio.get_running_loop()
->>>>>>> d81be9e9
             asyncio.create_task(_send_messages())
         except RuntimeError:
             async_to_sync(_send_messages)()
