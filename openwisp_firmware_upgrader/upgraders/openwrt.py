import os
import re
import uuid
from hashlib import sha256
from time import sleep

import jsonschema
from billiard import Process, Queue
from django.utils.translation import gettext_lazy as _

from openwisp_controller.connection.exceptions import NoWorkingDeviceConnectionError

from ..exceptions import (
    FirmwareUpgradeOptionsException,
    ReconnectionFailed,
    RecoverableFailure,
    UpgradeAborted,
    UpgradeNotNeeded,
)
from ..settings import OPENWRT_SETTINGS


class OpenWrt(object):
    CHECKSUM_FILE = "/etc/openwisp/firmware_checksum"
    REMOTE_UPLOAD_DIR = "/tmp"
    RECONNECT_DELAY = OPENWRT_SETTINGS.get("reconnect_delay", 180)
    RECONNECT_RETRY_DELAY = OPENWRT_SETTINGS.get("reconnect_retry_delay", 20)
    RECONNECT_MAX_RETRIES = OPENWRT_SETTINGS.get("reconnect_max_retries", 35)
    UPGRADE_TIMEOUT = OPENWRT_SETTINGS.get("upgrade_timeout", 90)
    UPGRADE_COMMAND = "{sysupgrade} -v {flags} {path}"
    # path to sysupgrade command
    _SYSUPGRADE = "/sbin/sysupgrade"
    SCHEMA = {
        "type": "object",
        "properties": {
            "c": {
                "type": "boolean",
                "title": _("Attempt to preserve all changed files in /etc/ (-c)"),
                "format": "checkbox",
                "default": True,
            },
            "o": {
                "type": "boolean",
                "title": _(
                    "Attempt to preserve all changed files in /, except those from "
                    "packages but including changed confs. (-o)"
                ),
                "format": "checkbox",
            },
            "n": {
                "type": "boolean",
                "title": _("Do not save configuration over reflash (-n)"),
                "format": "checkbox",
            },
            "u": {
                "type": "boolean",
                "title": _(
                    "Skip from backup files that are equal to those in /rom (-u)"
                ),
                "format": "checkbox",
            },
            "p": {
                "type": "boolean",
                "title": _(
                    "Do not attempt to restore the partition table after flash. (-p)"
                ),
                "format": "checkbox",
            },
            "k": {
                "type": "boolean",
                "title": _(
                    "Include in backup a list of current installed packages at"
                    " /etc/backup/installed_packages.txt (-k)"
                ),
                "format": "checkbox",
            },
            "F": {
                "type": "boolean",
                "title": _(
                    "Flash image even if image checks fail, this is dangerous! (-F)"
                ),
                "format": "checkbox",
            },
        },
        "additionalProperties": False,
    }

    log_lines = None

    _false_positives = [
        "Command failed: ubus call system sysupgrade "
        '\{ "prefix": "\\\/tmp\\\/root", "path": "[^"]*", '
        '"backup": "\\\/tmp\\\/sysupgrade.tgz", '
        '"command": "\\\/lib\\\/upgrade\\\/do_stage2", '
        '"options": \{ "save_partitions": 1 \} \}',
        "Command failed: ubus call system sysupgrade "
        '\{ "prefix": "\\\/tmp\\\/root", "path": "[^"]*", '
        '"command": "\\\/lib\\\/upgrade\\\/do_stage2", '
        '"options": \{ "save_partitions": 1 \} \}',
    ]

    def __init__(self, upgrade_operation, connection):
        self.upgrade_operation = upgrade_operation
        self.connection = connection
        self._non_critical_services_stopped = False

    @classmethod
    def validate_upgrade_options(cls, upgrade_options):
        jsonschema.Draft4Validator(cls.SCHEMA).validate(upgrade_options)
        if upgrade_options.get("n", False):
            if upgrade_options.get("o", False):
                raise FirmwareUpgradeOptionsException(
                    {
                        "upgrade_options": _(
                            'The "-n" and "-o" options cannot be used together'
                        )
                    }
                )
            if upgrade_options.get("c", False):
                raise FirmwareUpgradeOptionsException(
                    {
                        "upgrade_options": _(
                            'The "-n" and "-c" options cannot be used together'
                        )
                    }
                )

    def log(self, value, save=True):
        # Convert lazy translations to strings to avoid Redis serialization issues
        value_str = str(value)
        self.upgrade_operation.log_line(value_str, save=save)

    def connect(self):
        """
        Wrapper method to call "connect" method of the connection object
        """
        return self.connection.connect()

    def disconnect(self):
        """
        Wrapper method to call "disconnect" method of the connection object
        """
        return self.connection.disconnect()

    def exec_command(self, *args, **kwargs):
        """
        Wrapper method to call "exec_command" method of the connection object
        """
        return self.connection.connector_instance.exec_command(*args, **kwargs)

    def upload(self, image_file, remote_path):
        """
        Wrapper method to call "upload" method of the connection object
        """
        self.check_memory(image_file)
        try:
            self.connection.connector_instance.upload(image_file, remote_path)
        except Exception as e:
            raise RecoverableFailure(str(e))

    def _verify_device_uuid(self):
        """
        Verifies that the UUID of the device being upgraded matches
        the UUID in the device's configuration
        """
        device_uuid = str(self.upgrade_operation.device.pk)
        # Get UUID from device's openwisp config
        output, exit_code = self.exec_command(
            "uci get openwisp.http.uuid", exit_codes=[0, 1]
        )
        if exit_code == 1 or not output.strip():
            self.log(_("Could not read device UUID from configuration"))
            raise UpgradeAborted()
        config_uuid = output.strip()
        # Convert to strict UUID format for comparison
        try:
            config_uuid = str(uuid.UUID(config_uuid))
        # Should not happen, but if it does,
        # the process will abort below
        except ValueError:
            pass
        # Do not proceed if the UUID in the configuration
        # does not match the device UUID in the database:
        # it's most probably not the right device!
        if device_uuid != config_uuid:
<<<<<<< HEAD
            message = _(
                'Device UUID mismatch: expected "{expected}", '
                'found "{found}" in device configuration'
=======
            self.log(
                _(
                    "Device UUID mismatch: expected {expected}, "
                    "found {found} in device configuration"
                ).format(expected=device_uuid, found=config_uuid)
>>>>>>> 05a6a49f
            )
            self.log(str(message).format(expected=device_uuid, found=config_uuid))
            raise UpgradeAborted()
        self.log(_("Device identity verified successfully"))
        self.upgrade_operation.update_progress(15)

    def upgrade(self, image):
        self._test_connection()
        self._verify_device_uuid()
        checksum = self._test_checksum(image)
        remote_path = self.get_remote_path(image)
        self.upload(image.file, remote_path)
        self._test_image(remote_path)
        self._reflash(remote_path)
        self._write_checksum(checksum)

    def _test_connection(self):
        result = self.connect()
        if not result:
            raise RecoverableFailure("Connection failed")
        self.log(_("Connection successful, starting upgrade..."))
        self.upgrade_operation.update_progress(10)

    _non_critical_services = [
        "uhttpd",
        "dnsmasq",
        "openwisp_config",
        "openwisp-config",
        "openwisp-monitoring",
        "cron",
        "rpcd",
        "rssileds",
        "odhcpd",
        "log",
    ]

    def check_memory(self, image_file):
        """
        Tries to free up memory before upgrading
        """
        self._free_memory()
        # if there's enouogh available memory, proceed
        current_free_memory = self._get_free_memory()
        if image_file.size < current_free_memory:
            return
        file_size_mib = self._get_mib(image_file.size)
        free_memory_mib = self._get_mib(current_free_memory)
        # otherwise try to free up some more memory by stopping services
        self.log(
            _(
                "The image size ({file_size_mib} MiB) is greater "
                "than the available memory on the system ({free_memory_mib} MiB).\n"
                "For this reason the upgrade procedure will try to free up "
                "memory by stopping non critical services.\n"
                "WARNING: it is recommended to reboot the device if the upgrade "
                "fails unexpectedly because these services will not be restarted "
                "automatically.\n"
                "NOTE: The reboot can be avoided if the status of the upgrade becomes "
                '"aborted" because in this case the system will restart the '
                "services automatically.".format(
                    file_size_mib=file_size_mib, free_memory_mib=free_memory_mib
                )
            )
        )
        self._stop_non_critical_services()
        self._free_memory()
        # check memory again
        # this time abort if there's still not enough free memory
        current_free_memory = self._get_free_memory()
        free_memory_mib = self._get_mib(current_free_memory)
        if image_file.size < current_free_memory:
            self.log(
                _(
                    "Enough available memory was freed up on the system "
                    "({0} MiB)!\n"
                    "Proceeding to upload of the image file...".format(free_memory_mib)
                )
            )
        else:
            self.log(
                _(
                    "There is still not enough available memory on "
                    "the system ({0} MiB).\n"
                    "Starting non critical services again...".format(free_memory_mib)
                )
            )
            self._start_non_critical_services()
            self.log(_("Non critical services started, aborting upgrade."))
            raise UpgradeAborted()

    def _get_mib(self, value):
        """
        Converts bytes to megabytes
        """
        if value == 0:
            return value
        _MiB = 1048576
        return round(value / _MiB, 2)

    def _get_free_memory(self):
        """
        Tries to get the available memory
        If that fails it falls back to use MemFree (should happen only on older systems)
        """
        meminfo_grep = "cat /proc/meminfo | grep"
        output, exit_code = self.exec_command(
            f"{meminfo_grep} MemAvailable", exit_codes=[0, 1]
        )
        if exit_code == 1:
            output, exit_code = self.exec_command(f"{meminfo_grep} MemFree")
        parts = output.split()
        return int(parts[1]) * 1024

    def _free_memory(self):
        """
        Attempts to free up some memory without stopping any service.
        """
        # remove OPKG index
        self.exec_command("rm -rf /tmp/opkg-lists/")
        # free internal cache
        self.exec_command("sync && echo 3 > /proc/sys/vm/drop_caches")

    def _stop_non_critical_services(self):
        """
        Stops non critical services in order to free up memory.
        """
        for service in self._non_critical_services:
            initd = f"/etc/init.d/{service}"
            self.exec_command(
                f"test -f {initd} && {initd} stop", raise_unexpected_exit=False
            )
        self.exec_command("test -f /sbin/wifi && /sbin/wifi down")
        self._non_critical_services_stopped = True

    def _start_non_critical_services(self):
        """
        Starts again non critical services.
        To be used if an upgrade operation is aborted.
        """
        for service in self._non_critical_services:
            initd = f"/etc/init.d/{service}"
            self.exec_command(
                f"test -f {initd} && {initd} start", raise_unexpected_exit=False
            )
        self.exec_command("test -f /sbin/wifi && /sbin/wifi up")
        self._non_critical_services_stopped = False

    def get_remote_path(self, image):
        # discard directory info from image name
        filename = image.name.split("/")[-1]
        return os.path.join(self.REMOTE_UPLOAD_DIR, filename)

    def get_upgrade_command(self, path):
        # Build flags for the command
        flags = []
        for key, value in self.upgrade_operation.upgrade_options.items():
            if value is True:
                flags.append(f"-{key}")
        # Enforce defaults
        for key, property in self.SCHEMA["properties"].items():
            if self.upgrade_operation.upgrade_options.get(
                key, None
            ) is None and property.get("default"):
                flags.append(f"-{key}")
        flags = " ".join(flags)
        return self.UPGRADE_COMMAND.format(
            sysupgrade=self._SYSUPGRADE, flags=flags, path=path
        )

    def _test_checksum(self, image):
        """
        prevents the upgrade if an identical checksum signature file is found on
        the device, which indicates the upgrade has already been performed previously
        """
        # calculate firmware image checksum
        checksum = sha256(image.read()).hexdigest()
        image.seek(0)
        # test for presence of firmware checksum signature file
        output, exit_code = self.exec_command(
            f"test -f {self.CHECKSUM_FILE}", exit_codes=[0, 1]
        )
        if exit_code == 0:
            self.log(_("Image checksum file found"))
            self.upgrade_operation.update_progress(20)
            cat = f"cat {self.CHECKSUM_FILE}"
            output, code = self.exec_command(cat)
            if checksum == output.strip():
                message = _(
                    "Firmware already upgraded previously. "
                    "Identical checksum found in the filesystem, "
                    "upgrade not needed."
                )
                self.log(message)
                self.disconnect()
                raise UpgradeNotNeeded(message)
            else:
                self.log(
                    _(
                        "Checksum different, proceeding with "
                        "the upload of the new image..."
                    )
                )
        else:
            self.log(
                _(
                    "Image checksum file not found, proceeding "
                    "with the upload of the new image..."
                )
            )
        return checksum

    def _test_image(self, path):
        try:
            self.exec_command(f"{self._SYSUPGRADE} --test {path}")
        except Exception as e:
            self.log(str(e), save=False)
            # if non critical services were stopped to free up memory, restart them
            if self._non_critical_services_stopped:
                self.log(_("Starting non critical services again..."))
                self._start_non_critical_services()
            self.disconnect()
            raise UpgradeAborted()
        self.log(
            _(
                "Sysupgrade test passed successfully, "
                "proceeding with the upgrade operation..."
            )
        )

    def _reflash(self, path):
        """
        this method will execute the reflashing operation in another process
        because the SSH connection may hang indefinitely while reflashing
        and would block the program; setting a timeout to `exec_command`
        doesn't seem to take effect on some OpenWrt versions
        so at least we can stop the process using
        `subprocess.join(timeout=self.UPGRADE_TIMEOUT)`
        """
        self.disconnect()
        self.log(_("Upgrade operation in progress..."))
        self.upgrade_operation.update_progress(65)

        failure_queue = Queue()
        subprocess = Process(
            target=self._call_reflash_command,
            args=[self, path, self.UPGRADE_TIMEOUT, failure_queue],
        )
        subprocess.start()
        subprocess.join(timeout=self.UPGRADE_TIMEOUT)

        # if the child process catched an exception, raise it here in the
        # parent so it will be logged and will flag the upgrade as failed
        if not failure_queue.empty():
            raise failure_queue.get()
        failure_queue.close()

        self.upgrade_operation.refresh_from_db()
        self.log(
            _(
                "SSH connection closed, will wait {0} "
                "seconds before attempting to reconnect...".format(self.RECONNECT_DELAY)
            )
        )
        sleep(self.RECONNECT_DELAY)
        # kill the subprocess if it has hanged
        if subprocess.is_alive():
            subprocess.terminate()
            subprocess.join()

    @classmethod
    def _call_reflash_command(cls, upgrader, path, timeout, failure_queue):
        try:
            upgrader.connect()
            command = upgrader.get_upgrade_command(path)
            # remove persistent checksum if present (introduced in openwisp-config 0.6.0)
            # otherwise the device will not download the configuration again after reflash
            upgrader.exec_command(
                "rm /etc/openwisp/checksum 2> /dev/null", exit_codes=[0, -1, 1]
            )
            output, exit_code = upgrader.exec_command(
                command, timeout=timeout, exit_codes=[0, -1]
            )
            upgrader.log(output)
        except Exception as e:
            # In some cases, for some unknown reason, the sysupgrade command
            # returns a non zero exit code, but it is carried out anyway.
            # This is a workaround to recognize this false positive and ignore it.
            error = str(e)
            for pattern in cls._false_positives:
                if re.search(pattern, error):
                    break
            else:
                failure_queue.put(e)
        upgrader.disconnect()

    def _refresh_addresses(self):
        """
        reloads the device info from the DB to
        handle cases in which the IP has changed
        """
        self.connection.device.refresh_from_db()
        self.connection = self.connection.get_working_connection(self.connection.device)
        self.addresses = self.connection.get_addresses()

    def _log_reconnecting_error(self, attempt):
        addresses = ", ".join(self.addresses)
        self.log(
            _(
                "Trying to reconnect to device at {addresses} (attempt n.{attempt})...".format(
                    addresses=addresses, attempt=attempt
                )
            ),
            save=False,
        )

    def _write_checksum(self, checksum):
        for attempt in range(1, self.RECONNECT_MAX_RETRIES + 1):
            try:
                self._refresh_addresses()
            except NoWorkingDeviceConnectionError as error:
                if error.connection:
                    self.addresses = error.connection.get_addresses()
                self._log_reconnecting_error(attempt)
                if not str(error):
                    error = _("connection failed")
                self.log(
                    _(
                        "Device not reachable yet, ({0}).\n"
                        "retrying in {1} seconds...".format(
                            error, self.RECONNECT_RETRY_DELAY
                        )
                    )
                )
                sleep(self.RECONNECT_RETRY_DELAY)
                continue
            self._log_reconnecting_error(attempt)
            self.log(_("Connected! Writing checksum " f"file to {self.CHECKSUM_FILE}"))
            self.upgrade_operation.update_progress(90)
            checksum_dir = os.path.dirname(self.CHECKSUM_FILE)
            self.exec_command(f"mkdir -p {checksum_dir}")
            self.exec_command(f"echo {checksum} > {self.CHECKSUM_FILE}")
            self.disconnect()
            self.log(_("Upgrade completed successfully."))
            self.upgrade_operation.update_progress(100)
            return
        # if all previous attempts failed
        raise ReconnectionFailed(
            "Giving up, device not reachable anymore after upgrade"
        )<|MERGE_RESOLUTION|>--- conflicted
+++ resolved
@@ -183,19 +183,12 @@
         # does not match the device UUID in the database:
         # it's most probably not the right device!
         if device_uuid != config_uuid:
-<<<<<<< HEAD
-            message = _(
-                'Device UUID mismatch: expected "{expected}", '
-                'found "{found}" in device configuration'
-=======
             self.log(
                 _(
                     "Device UUID mismatch: expected {expected}, "
                     "found {found} in device configuration"
                 ).format(expected=device_uuid, found=config_uuid)
->>>>>>> 05a6a49f
-            )
-            self.log(str(message).format(expected=device_uuid, found=config_uuid))
+            )
             raise UpgradeAborted()
         self.log(_("Device identity verified successfully"))
         self.upgrade_operation.update_progress(15)
