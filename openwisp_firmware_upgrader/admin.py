import json
import logging
from datetime import timedelta

import reversion
import swapper
from django import forms
from django.conf import settings
from django.contrib import admin, messages
from django.contrib.admin.helpers import ACTION_CHECKBOX_NAME
from django.core.exceptions import ValidationError
from django.core.paginator import InvalidPage, Paginator
from django.core.serializers.json import DjangoJSONEncoder
from django.shortcuts import redirect
from django.template.response import TemplateResponse
from django.templatetags.static import static
from django.urls import resolve, reverse
from django.utils.html import format_html
from django.utils.safestring import mark_safe
from django.utils.timezone import localtime
from django.utils.translation import get_language
from django.utils.translation import gettext_lazy as _
from reversion.admin import VersionAdmin

from openwisp_controller.config.admin import DeactivatedDeviceReadOnlyMixin, DeviceAdmin
from openwisp_users.multitenancy import MultitenantAdminMixin, MultitenantOrgFilter
from openwisp_utils.admin import ReadOnlyAdmin, TimeReadonlyAdminMixin

from .filters import (
    BuildCategoryFilter,
    BuildCategoryOrganizationFilter,
    CategoryFilter,
    CategoryOrganizationFilter,
)
from .swapper import load_model
from .utils import get_upgrader_schema_for_device
from .widgets import FirmwareSchemaWidget, GroupSelect2Widget

logger = logging.getLogger(__name__)
BatchUpgradeOperation = load_model("BatchUpgradeOperation")
UpgradeOperation = load_model("UpgradeOperation")
DeviceFirmware = load_model("DeviceFirmware")
FirmwareImage = load_model("FirmwareImage")
Category = load_model("Category")
Build = load_model("Build")
Device = swapper.load_model("config", "Device")
DeviceConnection = swapper.load_model("connection", "DeviceConnection")
Organization = swapper.load_model("openwisp_users", "Organization")
Location = swapper.load_model("geo", "Location")


class BaseAdmin(MultitenantAdminMixin, TimeReadonlyAdminMixin, admin.ModelAdmin):
    save_on_top = True


class BaseVersionAdmin(MultitenantAdminMixin, TimeReadonlyAdminMixin, VersionAdmin):
    history_latest_first = True
    save_on_top = True


@admin.register(load_model("Category"))
class CategoryAdmin(BaseVersionAdmin):
    list_display = ["name", "organization", "created", "modified"]
    list_filter = [MultitenantOrgFilter]
    list_select_related = ["organization"]
    search_fields = ["name"]
    ordering = ["-name", "-created"]


class FirmwareImageInline(TimeReadonlyAdminMixin, admin.StackedInline):
    model = FirmwareImage
    extra = 0

    class Media:
        extra = "" if getattr(settings, "DEBUG", False) else ".min"
        i18n_name = admin.widgets.SELECT2_TRANSLATIONS.get(get_language())
        i18n_file = (
            ("admin/js/vendor/select2/i18n/%s.js" % i18n_name,) if i18n_name else ()
        )
        js = (
            (
                "admin/js/vendor/jquery/jquery%s.js" % extra,
                "admin/js/vendor/select2/select2.full%s.js" % extra,
            )
            + i18n_file
            + ("admin/js/jquery.init.js", "firmware-upgrader/js/build.js")
        )

        css = {
            "screen": ("admin/css/vendor/select2/select2%s.css" % extra,),
        }

    def has_change_permission(self, request, obj=None):
        if obj:
            return False
        return True


class BatchUpgradeConfirmationForm(forms.ModelForm):
    upgrade_options = forms.JSONField(widget=FirmwareSchemaWidget(), required=False)
    build = forms.ModelChoiceField(
        widget=forms.HiddenInput(), required=False, queryset=Build.objects.all()
    )
    group = forms.ModelChoiceField(
        queryset=swapper.load_model("config", "DeviceGroup").objects.none(),
        required=False,
        help_text=_("Limit the upgrade to devices belonging to this group"),
        widget=GroupSelect2Widget,
        empty_label=_("All devices (no group filter)"),
    )
    location = forms.ModelChoiceField(
        queryset=Location.objects.none(),
        required=False,
        help_text=_("Limit the upgrade to devices at this location"),
        empty_label=_("All devices (no location filter)"),
    )

    class Meta:
        model = BatchUpgradeOperation
        fields = ("build", "group", "location", "upgrade_options")

    def __init__(self, *args, **kwargs):
        super().__init__(*args, **kwargs)

        # Set the appropriate queryset for group field based on the build's organization
        if self.initial.get("build"):
            build = self.initial["build"]
            if hasattr(build, "category") and build.category.organization:
                self.fields["group"].queryset = swapper.load_model(
                    "config", "DeviceGroup"
                ).objects.filter(organization=build.category.organization)
                self.fields["location"].queryset = Location.objects.filter(
                    organization=build.category.organization
                )
            else:
                # For shared builds, allow all groups and locations
                self.fields["group"].queryset = swapper.load_model(
                    "config", "DeviceGroup"
                ).objects.all()
                self.fields["location"].queryset = Location.objects.all()
        else:
            # If no build in initial, show all groups and locations
            self.fields["group"].queryset = swapper.load_model(
                "config", "DeviceGroup"
            ).objects.all()
            self.fields["location"].queryset = Location.objects.all()

    @property
    def media(self):
        js = [
            "firmware-upgrader/js/upgrade-selected-confirmation.js",
        ]
        css = {"all": ["firmware-upgrader/css/upgrade-selected-confirmation.css"]}
        return super().media + forms.Media(js=js, css=css)


@admin.register(load_model("Build"))
class BuildAdmin(BaseAdmin):
    list_display = ["__str__", "organization", "category", "created", "modified"]
    list_filter = [CategoryOrganizationFilter, CategoryFilter]
    list_select_related = ["category", "category__organization"]
    search_fields = ["category__name", "version", "os"]
    ordering = ["-created", "-version"]
    inlines = [FirmwareImageInline]
    actions = ["upgrade_selected"]
    multitenant_parent = "category"
    autocomplete_fields = ["category"]

    # Allows apps that extend this modules to use this template with less hacks
    change_form_template = "admin/firmware_upgrader/change_form.html"

    def organization(self, obj):
        return obj.category.organization

    organization.short_description = _("organization")

    @admin.action(
        description=_("Mass-upgrade devices related to the selected build"),
        permissions=["change"],
    )
    def upgrade_selected(self, request, queryset):
        opts = self.model._meta
        app_label = opts.app_label
        # multiple concurrent batch upgrades are not supported
        # (it's not yet possible to select more builds and upgrade
        #  all of them at the same time)
        if queryset.count() > 1:
            self.message_user(
                request,
                _(
                    "Multiple mass upgrades requested but at the moment only "
                    "a single mass upgrade operation at time is supported."
                ),
                messages.ERROR,
            )
            # returning None will display the change list page again
            return None
        upgrade_all = request.POST.get("upgrade_all")
        upgrade_related = request.POST.get("upgrade_related")
        upgrade_options = request.POST.get("upgrade_options")
        group_id = request.POST.get("group")
        location_id = request.POST.get("location")
        form = BatchUpgradeConfirmationForm(initial={"build": queryset.first()})
        build = queryset.first()
        # upgrade has been confirmed
        if upgrade_all or upgrade_related:
            form = BatchUpgradeConfirmationForm(
                data={
                    "upgrade_options": upgrade_options,
                    "build": build,
                    "group": group_id,
                    "location": location_id,
                }
            )
            form.full_clean()
            if not form.errors:
                upgrade_options = form.cleaned_data["upgrade_options"]
                group = form.cleaned_data.get("group")
                location = form.cleaned_data.get("location")
                try:
                    batch = build.batch_upgrade(
                        firmwareless=upgrade_all,
                        upgrade_options=upgrade_options,
                        group=group,
                        location=location,
                    )
                except ValidationError as e:
                    self.message_user(request, str(e.messages[0]), messages.ERROR)
                    # Redirect back to build changelist since no devices match filters
                    return redirect(reverse(f"admin:{app_label}_build_changelist"))
                
                # Success message for when batch upgrade starts successfully
                text = _(
                    "You can track the progress of this mass upgrade operation "
                    "in this page. Refresh the page from time to time to check "
                    "its progress."
                )
                self.message_user(request, mark_safe(text), messages.SUCCESS)
                url = reverse(
                    f"admin:{app_label}_batchupgradeoperation_change", args=[batch.pk]
                )
                return redirect(url)
        # upgrade needs to be confirmed
        group = None
        location = None
        if group_id:
<<<<<<< HEAD
            group = swapper.load_model("config", "DeviceGroup").objects.get(pk=group_id)
        if location_id:
            location = Location.objects.get(pk=location_id)
        result = BatchUpgradeOperation.dry_run(
            build=build, group=group, location=location
        )
=======
            try:
                group = swapper.load_model("config", "DeviceGroup").objects.get(
                    pk=group_id
                )
            except (
                ValueError,
                swapper.load_model("config", "DeviceGroup").DoesNotExist,
            ):
                group = None
        result = BatchUpgradeOperation.dry_run(build=build, group=group)
>>>>>>> f080f260
        related_device_fw = result["device_firmwares"]
        firmwareless_devices = result["devices"]
        title = _("Confirm mass upgrade operation")
        context = self.admin_site.each_context(request)
        upgrader_schema = BatchUpgradeOperation(build=build)._get_upgrader_schema(
            related_device_fw=related_device_fw,
            firmwareless_devices=firmwareless_devices,
        )

        context.update(
            {
                "title": title,
                "related_device_fw": related_device_fw,
                "related_count": len(related_device_fw),
                "firmwareless_devices": firmwareless_devices,
                "firmwareless_count": len(firmwareless_devices),
                "form": form,
                "firmware_upgrader_schema": json.dumps(
                    upgrader_schema, cls=DjangoJSONEncoder
                ),
                "build": build,
                "opts": opts,
                "action_checkbox_name": ACTION_CHECKBOX_NAME,
                "media": self.media + form.media,
            }
        )
        request.current_app = self.admin_site.name
        return TemplateResponse(
            request,
            [
                "admin/%s/%s/upgrade_selected_confirmation.html"
                % (app_label, opts.model_name),
                "admin/%s/upgrade_selected_confirmation.html" % app_label,
                "admin/upgrade_selected_confirmation.html",
            ],
            context,
        )

    upgrade_selected.short_description = (
        "Mass-upgrade devices related " "to the selected build"
    )

    def change_view(self, request, object_id, form_url="", extra_context=None):
        app_label = self.model._meta.app_label
        extra_context = extra_context or {}
        upgrade_url = f"{app_label}_build_changelist"
        extra_context.update({"upgrade_url": upgrade_url})
        return super().change_view(request, object_id, form_url, extra_context)


class UpgradeOperationForm(forms.ModelForm):
    class Meta:
        fields = ["device", "image", "status", "log", "modified"]
        labels = {"modified": _("last updated")}


class UpgradeOperationInline(admin.StackedInline):
    model = UpgradeOperation
    form = UpgradeOperationForm
    readonly_fields = UpgradeOperationForm.Meta.fields
    extra = 0

    def has_delete_permission(self, request, obj):
        return False

    def has_add_permission(self, request, obj):
        return False

    class Media:
        css = {"all": ["firmware-upgrader/css/upgrade-options.css"]}


class ReadonlyUpgradeOptionsMixin:

    class Media:
        css = {"all": ["firmware-upgrader/css/upgrade-options.css"]}

    @admin.display(description=_("Upgrade options"))
    def readonly_upgrade_options(self, obj):
        upgrader_schema = obj.upgrader_schema
        if not upgrader_schema:
            return _("Upgrade options are not supported for this upgrader.")
        options = []
        for key, value in upgrader_schema["properties"].items():
            option_used = "yes" if obj.upgrade_options.get(key, False) else "no"
            option_title = value["title"]
            icon_url = static(f"admin/img/icon-{option_used}.svg")
            options.append(
                f'<li><img src="{icon_url}" alt="{option_used}">{option_title}</li>'
            )
        return format_html(
            mark_safe(f'<ul class="readonly-upgrade-options">{"".join(options)}</ul>')
        )


@admin.register(UpgradeOperation)
class UpgradeOperationAdmin(ReadOnlyAdmin, BaseAdmin):
    list_display = ["device", "status", "image", "modified"]
    list_filter = ["status"]
    search_fields = ["device__name"]
    readonly_fields = ["device", "image", "status", "log", "modified"]
    ordering = ["-modified"]
    fields = ["device", "image", "status", "log", "modified"]

    def has_add_permission(self, request):
        return False

    def has_delete_permission(self, request, obj=None):
        return False


@admin.register(BatchUpgradeOperation)
class BatchUpgradeOperationAdmin(ReadonlyUpgradeOptionsMixin, ReadOnlyAdmin, BaseAdmin):
    list_display = ["build", "organization", "status", "created", "modified"]
    list_filter = [
        BuildCategoryOrganizationFilter,
        "status",
        BuildCategoryFilter,
        ("group", admin.RelatedOnlyFieldListFilter),
        ("location", admin.RelatedOnlyFieldListFilter),
    ]
    list_select_related = ["build__category__organization", "group", "location"]
    ordering = ["-created"]
    multitenant_parent = "build__category"
    fields = [
        "build",
        "group",
        "location",
        "status",
        "completed",
        "success_rate",
        "failed_rate",
        "aborted_rate",
        "cancelled_rate",
        "readonly_upgrade_options",
        "created",
        "modified",
    ]
    autocomplete_fields = ["build", "group", "location"]
    readonly_fields = [
        "completed",
        "success_rate",
        "failed_rate",
        "aborted_rate",
        "cancelled_rate",
        "readonly_upgrade_options",
    ]
    change_form_template = (
        "admin/firmware_upgrader/batch_upgrade_operation_change_form.html"
    )
    device_upgrades_per_page = 20

    def get_queryset(self, request):
        qs = super().get_queryset(request)
        return qs.prefetch_related(
            "upgradeoperation_set__device", "upgradeoperation_set__image"
        )

    def get_upgrade_operations(self, obj):
        return obj.upgradeoperation_set.all().select_related("device", "image")

    def changelist_view(self, request, extra_context=None):
        extra_context = extra_context or {}
        extra_context["title"] = _("Mass upgrade operations")
        return super().changelist_view(request, extra_context)

    def change_view(self, request, object_id, form_url="", extra_context=None):
        extra_context = extra_context or {}
        obj = self.get_object(request, object_id)
        if obj:
            # Get upgrade operations with search and filtering
            upgrades_qs = self.get_upgrade_operations(obj)

            # Handle search
            search_query = request.GET.get("q", "")
            if search_query:
                upgrades_qs = upgrades_qs.filter(device__name__icontains=search_query)

            # Get current filter values
            current_status = request.GET.get("status", "")
            current_org = request.GET.get("organization", "")

            # Apply filters to queryset
            if current_status:
                upgrades_qs = upgrades_qs.filter(status=current_status)
            if current_org:
                upgrades_qs = upgrades_qs.filter(device__organization_id=current_org)

            # Create filter specs for the template
            filter_specs = []

            # Status filter
            status_choices = [
                {
                    "display": _("All"),
                    "selected": not current_status,
                    "query_string": "?",
                },
                {
                    "display": _("idle"),
                    "selected": current_status == "idle",
                    "query_string": "?status=idle",
                },
                {
                    "display": _("in progress"),
                    "selected": current_status == "in-progress",
                    "query_string": "?status=in-progress",
                },
                {
                    "display": _("completed successfully"),
                    "selected": current_status == "success",
                    "query_string": "?status=success",
                },
                {
                    "display": _("completed with some failures"),
                    "selected": current_status == "failed",
                    "query_string": "?status=failed",
                },
            ]

            class StatusFilter:
                title = _("status")
                choices = status_choices

            filter_specs.append(StatusFilter())

            # Organization filter
            org_choices = [
                {"display": _("All"), "selected": not current_org, "query_string": "?"}
            ]
            for org in Organization.objects.all().order_by("name"):
                org_choices.append(
                    {
                        "display": org.name,
                        "selected": current_org == str(org.id),
                        "query_string": f"?organization={org.id}",
                    }
                )

            class OrganizationFilter:
                title = _("organization")
                choices = org_choices

            filter_specs.append(OrganizationFilter())

            # Pagination
            paginator = Paginator(
                upgrades_qs.order_by("id"), self.device_upgrades_per_page
            )
            page_number = request.GET.get("page", 1)
            try:
                page_obj = paginator.page(page_number)
            except InvalidPage:
                page_obj = paginator.page(1)

            # Get the app label for URL construction
            upgrade_operation_app_label = load_model("UpgradeOperation")._meta.app_label

            extra_context.update(
                {
                    "upgrade_operations": page_obj.object_list,
                    "page_obj": page_obj,
                    "paginator": paginator,
                    "filter_specs": filter_specs,
                    "has_active_filters": any(
                        request.GET.get(param) for param in ["status", "organization"]
                    ),
                    "upgrade_operation_app_label": upgrade_operation_app_label,
                }
            )

        return super().change_view(request, object_id, extra_context)

    def get_readonly_fields(self, request, obj=None):
        fields = super().get_readonly_fields(request, obj)
        return fields + self.__class__.readonly_fields

    def organization(self, obj):
        return obj.build.category.organization

    organization.short_description = _("organization")

    def completed(self, obj):
        return obj.progress_report

    def success_rate(self, obj):
        return self.__get_rate(obj.success_rate)

    def failed_rate(self, obj):
        return self.__get_rate(obj.failed_rate)

    def aborted_rate(self, obj):
        return self.__get_rate(obj.aborted_rate)

    def cancelled_rate(self, obj):
        return self.__get_rate(obj.cancelled_rate)

    def __get_rate(self, value):
        if value:
            return f"{value}%"
        return "N/A"

    completed.short_description = _("completed")
    success_rate.short_description = _("success rate")
    failed_rate.short_description = _("failure rate")
    aborted_rate.short_description = _("abortion rate")
    cancelled_rate.short_description = _("cancellation rate")


class DeviceFirmwareForm(forms.ModelForm):
    upgrade_options = forms.JSONField(widget=FirmwareSchemaWidget, required=False)

    class Meta:
        model = DeviceFirmware
        fields = "__all__"

    class Media:
        js = ["admin/js/jquery.init.js", "firmware-upgrader/js/device-firmware.js"]
        css = {"all": ["firmware-upgrader/css/device-firmware.css"]}

    def __init__(self, device, *args, **kwargs):
        super().__init__(*args, **kwargs)
        self.fields["image"].queryset = DeviceFirmware.get_image_queryset_for_device(
            device, device_firmware=self.instance
        )

    def full_clean(self):
        super().full_clean()
        if not self.errors and hasattr(self, "cleaned_data"):
            upgrade_op = UpgradeOperation(
                device=self.cleaned_data["device"],
                image=self.cleaned_data["image"],
                upgrade_options=self.cleaned_data["upgrade_options"],
            )
            try:
                upgrade_op.full_clean()
            except forms.ValidationError as error:
                self.add_error("__all__", error.messages[0])

    def save(self, commit=True):
        """
        Adapted from ModelForm.save()
        Passes "upgrade_options to DeviceFirmware.save()
        """
        if commit:
            # If committing, save the instance and the m2m data immediately.
            self.instance.save(upgrade_options=self.cleaned_data["upgrade_options"])
        return self.instance


class DeviceFormSet(forms.BaseInlineFormSet):
    def get_form_kwargs(self, index):
        kwargs = super().get_form_kwargs(index)
        kwargs["device"] = self.instance
        return kwargs


class DeviceFirmwareInline(
    MultitenantAdminMixin, DeactivatedDeviceReadOnlyMixin, admin.StackedInline
):
    model = DeviceFirmware
    formset = DeviceFormSet
    form = DeviceFirmwareForm
    exclude = ["created"]
    select_related = ["device", "image"]
    readonly_fields = ["installed", "modified"]
    verbose_name = _("Firmware")
    verbose_name_plural = verbose_name
    extra = 0
    multitenant_shared_relations = ["device"]
    template = "admin/firmware_upgrader/device_firmware_inline.html"
    # hack for openwisp-monitoring integartion
    # TODO: remove when this issue solved:
    # https://github.com/theatlantic/django-nested-admin/issues/128#issuecomment-665833142
    sortable_options = {"disabled": True}

    class Media:
        js = [
            "connection/js/lib/reconnecting-websocket.min.js",
            "firmware-upgrader/js/upgrade-progress.js",
        ]
        css = {
            "all": [
                "firmware-upgrader/css/upgrade-progress.css",
            ]
        }

    def _get_conditional_queryset(self, request, obj, select_related=False):
        return bool(obj)

    def get_formset(self, request, obj=None, **kwargs):
        formset = super().get_formset(request, obj=obj, **kwargs)
        if obj:
            try:
                schema = get_upgrader_schema_for_device(obj)
                formset.extra_context = json.dumps(schema, cls=DjangoJSONEncoder)
            except DeviceConnection.DoesNotExist:
                # We cannot retrieve the schema for upgrade options because this
                # device does not have any related DeviceConnection object.
                pass
        return formset


class DeviceUpgradeOperationForm(UpgradeOperationForm):
    class Meta(UpgradeOperationForm.Meta):
        pass

    def __init__(self, device, *args, **kwargs):
        self.device = device
        super().__init__(*args, **kwargs)


class DeviceUpgradeOperationInline(ReadonlyUpgradeOptionsMixin, UpgradeOperationInline):
    verbose_name = _("Recent Firmware Upgrades")
    verbose_name_plural = verbose_name
    formset = DeviceFormSet
    form = DeviceUpgradeOperationForm
    # hack for openwisp-monitoring integration
    # TODO: remove when this issue solved:
    # https://github.com/theatlantic/django-nested-admin/issues/128#issuecomment-665833142
    sortable_options = {"disabled": True}
    fields = [
        "device",
        "image",
        "status",
        "log",
        "readonly_upgrade_options",
        "modified",
    ]
    readonly_fields = fields

    class Media:
        js = [
            "connection/js/lib/reconnecting-websocket.min.js",
            "firmware-upgrader/js/upgrade-progress.js",
        ]
        css = {
            "all": [
                "firmware-upgrader/css/upgrade-progress.css",
                "firmware-upgrader/css/upgrade-options.css",
            ]
        }

    def get_queryset(self, request, select_related=True):
        """
        Return recent upgrade operations for this device
        (created within the last 7 days)
        """
        qs = super().get_queryset(request)
        resolved = resolve(request.path_info)
        if "object_id" in resolved.kwargs:
            seven_days = localtime() - timedelta(days=7)
            qs = qs.filter(
                device_id=resolved.kwargs["object_id"], created__gte=seven_days
            ).order_by("-created")
        if select_related:
            qs = qs.select_related()
        return qs

    def _get_conditional_queryset(self, request, obj, select_related=False):
        if obj:
            return self.get_queryset(request, select_related=False).exists()
        return False


# DeviceAdmin.get_inlines = device_admin_get_inlines
DeviceAdmin.conditional_inlines += [DeviceFirmwareInline, DeviceUpgradeOperationInline]

reversion.register(model=DeviceFirmware, follow=["device"])
reversion.register(model=UpgradeOperation)
DeviceAdmin.add_reversion_following(follow=["devicefirmware", "upgradeoperation_set"])<|MERGE_RESOLUTION|>--- conflicted
+++ resolved
@@ -244,14 +244,12 @@
         group = None
         location = None
         if group_id:
-<<<<<<< HEAD
             group = swapper.load_model("config", "DeviceGroup").objects.get(pk=group_id)
         if location_id:
             location = Location.objects.get(pk=location_id)
         result = BatchUpgradeOperation.dry_run(
             build=build, group=group, location=location
         )
-=======
             try:
                 group = swapper.load_model("config", "DeviceGroup").objects.get(
                     pk=group_id
@@ -262,7 +260,6 @@
             ):
                 group = None
         result = BatchUpgradeOperation.dry_run(build=build, group=group)
->>>>>>> f080f260
         related_device_fw = result["device_firmwares"]
         firmwareless_devices = result["devices"]
         title = _("Confirm mass upgrade operation")
