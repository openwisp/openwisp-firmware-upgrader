--- conflicted
+++ resolved
@@ -15,19 +15,15 @@
                 [
                     path('build/', views.build_list, name='api_build_list'),
                     path(
-<<<<<<< HEAD
                         'build/<uuid:pk>/upgrade/',
                         views.api_batch_upgrade,
                         name='api_build_batch_upgrade',
                     ),
                     path(
-                        'build/<build_pk>/image/',
-=======
                         'build/<uuid:pk>/', views.build_detail, name='api_build_detail'
                     ),
                     path(
                         'build/<uuid:build_pk>/image/',
->>>>>>> b8e12faa
                         views.firmware_image_list,
                         name='api_firmware_list',
                     ),
