--- conflicted
+++ resolved
@@ -103,7 +103,6 @@
                 group = swapper.load_model("config", "DeviceGroup").objects.get(
                     pk=group_id
                 )
-<<<<<<< HEAD
             except ValueError:
                 group = None
         if location_id:
@@ -113,13 +112,11 @@
                 )
             except ValueError:
                 location = None
-=======
             except (
                 ValueError,
                 swapper.load_model("config", "DeviceGroup").DoesNotExist,
             ):
                 group = None
->>>>>>> f080f260
         instance = self.get_object()
         try:
             batch = instance.batch_upgrade(
@@ -146,7 +143,6 @@
                 group = swapper.load_model("config", "DeviceGroup").objects.get(
                     pk=group_id
                 )
-<<<<<<< HEAD
             except ValueError:
                 group = None
         if location_id:
@@ -159,14 +155,12 @@
         data = BatchUpgradeOperation.dry_run(
             build=self.instance, group=group, location=location
         )
-=======
             except (
                 ValueError,
                 swapper.load_model("config", "DeviceGroup").DoesNotExist,
             ):
                 group = None
         data = BatchUpgradeOperation.dry_run(build=self.instance, group=group)
->>>>>>> f080f260
         data["device_firmwares"] = [
             str(device_fw.pk) for device_fw in data["device_firmwares"]
         ]
