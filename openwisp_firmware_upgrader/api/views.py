from wsgiref.util import FileWrapper

from django.core.exceptions import ValidationError
from django.http import HttpResponse
from django_filters.rest_framework import DjangoFilterBackend
<<<<<<< HEAD
from openwisp_firmware_upgrader import private_storage
from rest_framework import filters, generics
=======
from rest_framework import filters, generics, pagination, serializers
>>>>>>> 91a8be89
from rest_framework.authentication import SessionAuthentication
from rest_framework.exceptions import NotFound
from rest_framework.permissions import DjangoModelPermissions
from rest_framework.response import Response

from openwisp_users.api.authentication import BearerAuthentication

from ..swapper import load_model
from .serializers import (
    BatchUpgradeOperationListSerializer,
    BatchUpgradeOperationSerializer,
    BuildSerializer,
    CategorySerializer,
    FirmwareImageSerializer,
)

BatchUpgradeOperation = load_model('BatchUpgradeOperation')
Build = load_model('Build')
Category = load_model('Category')
FirmwareImage = load_model('FirmwareImage')


class ListViewPagination(pagination.PageNumberPagination):
    page_size = 10
    page_size_query_param = 'page_size'
    max_page_size = 100


class ProtectedAPIMixin(object):
    authentication_classes = [BearerAuthentication, SessionAuthentication]
    permission_classes = [DjangoModelPermissions]
    throttle_scope = 'firmware_upgrader'
    pagination_class = ListViewPagination


class OrgAPIMixin(ProtectedAPIMixin):
    def get_queryset(self):
        queryset = self.queryset.all()
        if not self.request.user.is_superuser:
            filter_key = f'{self.organization_field}__in'
            user_orgs = self.request.user.organizations_dict.keys()
            organization_filter = {filter_key: user_orgs}
            queryset = queryset.filter(**organization_filter)
        org = self.request.query_params.get('org', None)
        try:
            if org:
                organization_filter = {self.organization_field + '__name': org}
                queryset = queryset.filter(**organization_filter)
        except ValidationError:
            # when uuid is not valid
            queryset = []
        return queryset


class BuildListView(OrgAPIMixin, generics.ListCreateAPIView):
    queryset = Build.objects.all().select_related('category')
    serializer_class = BuildSerializer
    organization_field = 'category__organization'
    filter_backends = [filters.OrderingFilter, DjangoFilterBackend]
    filterset_fields = ['category']
    ordering_fields = ['version', 'created', 'modified']
    ordering = ['-created', '-version']


class BuildDetailView(OrgAPIMixin, generics.RetrieveUpdateDestroyAPIView):
    queryset = Build.objects.all().select_related('category')
    serializer_class = BuildSerializer
    lookup_fields = ['pk']
    organization_field = 'category__organization'


class BuildBatchUpgradeView(OrgAPIMixin, generics.GenericAPIView):
    model = Build
    queryset = Build.objects.all().select_related('category')
    serializer_class = serializers.Serializer
    lookup_fields = ['pk']
    organization_field = 'category__organization'

    def post(self, request, pk):
        """
        Upgrades all the devices related to the specified build ID.
        """
        upgrade_all = request.POST.get('upgrade_all') is not None
        instance = self.get_object()
        batch = instance.batch_upgrade(firmwareless=upgrade_all)
        return Response({"batch": str(batch.pk)}, status=201)

    def get(self, request, pk):
        """
        Returns a list of objects (DeviceFirmware and Device)
        which would be upgraded if POST is used.
        """
        self.instance = self.get_object()
        data = BatchUpgradeOperation.dry_run(build=self.instance)
        data['device_firmwares'] = [
            str(device_fw.pk) for device_fw in data['device_firmwares']
        ]
        data['devices'] = [str(device.pk) for device in data['devices']]
        return Response(data)


class CategoryListView(OrgAPIMixin, generics.ListCreateAPIView):
    queryset = Category.objects.all()
    serializer_class = CategorySerializer
    organization_field = 'organization'
    filter_backends = [filters.OrderingFilter]
    ordering_fields = ['name', 'created', 'modified']
    ordering = ['-name', '-created']


class CategoryDetailView(OrgAPIMixin, generics.RetrieveUpdateDestroyAPIView):
    queryset = Category.objects.all()
    serializer_class = CategorySerializer
    lookup_fields = ['pk']
    organization_field = 'organization'


class BatchUpgradeOperationListView(OrgAPIMixin, generics.ListAPIView):
    queryset = BatchUpgradeOperation.objects.all().select_related(
        'build', 'build__category'
    )
    serializer_class = BatchUpgradeOperationListSerializer
    organization_field = 'build__category__organization'
    filter_backends = [filters.OrderingFilter, DjangoFilterBackend]
    filterset_fields = ['build', 'status']
    ordering_fields = ['created', 'modified']
    ordering = ['-created']


class BatchUpgradeOperationDetailView(OrgAPIMixin, generics.RetrieveAPIView):
    queryset = (
        BatchUpgradeOperation.objects.all()
        .select_related('build', 'build__category')
        .prefetch_related('upgradeoperation_set')
    )
    serializer_class = BatchUpgradeOperationSerializer
    lookup_fields = ['pk']
    organization_field = 'build__category__organization'


class FirmwareImageMixin(OrgAPIMixin):
    queryset = FirmwareImage.objects.all()
    parent = None

    def get_parent_queryset(self):
        return Build.objects.filter(pk=self.kwargs['build_pk'])

    def assert_parent_exists(self):
        try:
            assert self.get_parent_queryset().exists()
        except (AssertionError, ValidationError):
            raise NotFound(detail='build not found')

    def get_queryset(self):
        return super().get_queryset().filter(build=self.kwargs['build_pk'])

    def initial(self, *args, **kwargs):
        self.assert_parent_exists()
        super().initial(*args, **kwargs)


class FirmwareImageListView(FirmwareImageMixin, generics.ListCreateAPIView):
    serializer_class = FirmwareImageSerializer
    organization_field = 'build__category__organization'
    ordering_fields = ['type', 'created', 'modified']
    filter_backends = [filters.OrderingFilter, DjangoFilterBackend]
    filterset_fields = ['type']
    ordering_fields = ['type', 'created', 'modified']
    ordering = ['-created']


class FirmwareImageDetailView(FirmwareImageMixin, generics.RetrieveDestroyAPIView):
    queryset = FirmwareImage.objects.all()
    serializer_class = FirmwareImageSerializer
    lookup_fields = ['pk']
    organization_field = 'build__category__organization'


class FirmwareImageDownloadView(FirmwareImageMixin, generics.RetrieveAPIView):
    serializer_class = FirmwareImageSerializer
    lookup_fields = ['pk']
    organization_field = 'build__category__organization'
<<<<<<< HEAD
    queryset = FirmwareImage.objects.none()
=======
>>>>>>> 91a8be89

    def retrieve(self, request, *args, **kwargs):
        return private_storage.views.firmware_image_download(
            request, build_pk=kwargs['build_pk'], pk=kwargs['pk']
        )


build_list = BuildListView.as_view()
build_detail = BuildDetailView.as_view()
api_batch_upgrade = BuildBatchUpgradeView.as_view()
category_list = CategoryListView.as_view()
category_detail = CategoryDetailView.as_view()
batch_upgrade_operation_list = BatchUpgradeOperationListView.as_view()
batch_upgrade_operation_detail = BatchUpgradeOperationDetailView.as_view()
firmware_image_list = FirmwareImageListView.as_view()
firmware_image_detail = FirmwareImageDetailView.as_view()
firmware_image_download = FirmwareImageDownloadView.as_view()<|MERGE_RESOLUTION|>--- conflicted
+++ resolved
@@ -3,12 +3,10 @@
 from django.core.exceptions import ValidationError
 from django.http import HttpResponse
 from django_filters.rest_framework import DjangoFilterBackend
-<<<<<<< HEAD
+
 from openwisp_firmware_upgrader import private_storage
-from rest_framework import filters, generics
-=======
 from rest_framework import filters, generics, pagination, serializers
->>>>>>> 91a8be89
+
 from rest_framework.authentication import SessionAuthentication
 from rest_framework.exceptions import NotFound
 from rest_framework.permissions import DjangoModelPermissions
@@ -191,10 +189,7 @@
     serializer_class = FirmwareImageSerializer
     lookup_fields = ['pk']
     organization_field = 'build__category__organization'
-<<<<<<< HEAD
     queryset = FirmwareImage.objects.none()
-=======
->>>>>>> 91a8be89
 
     def retrieve(self, request, *args, **kwargs):
         return private_storage.views.firmware_image_download(
