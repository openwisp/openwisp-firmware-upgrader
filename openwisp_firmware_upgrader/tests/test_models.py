--- conflicted
+++ resolved
@@ -779,7 +779,6 @@
             self.assertNotEqual(image.file, None)
             image.delete()
 
-<<<<<<< HEAD
     def test_batch_upgrade_operation_group_validation(self):
         """Test group validation in BatchUpgradeOperation."""
         org1 = self._get_org()
@@ -964,39 +963,10 @@
 
     def test_build_find_firmwareless_devices_with_group(self):
         """Test _find_firmwareless_devices with group filtering."""
-=======
-    def test_delete_firmware_files_on_build_delete(self):
-        """Test that firmware files are deleted when a build is deleted"""
-        file_storage_backend = FirmwareImage.file.field.storage
-        build = self._create_build()
-        image = self._create_firmware_image(build=build)
-        file_name = image.file.name
-        # Delete the build
-        build.delete()
-        # Check that the file was deleted
-        self.assertEqual(file_storage_backend.exists(file_name), False)
-
-    def test_delete_firmware_files_on_category_delete(self):
-        """Test that firmware files are deleted when a category is deleted"""
-        file_storage_backend = FirmwareImage.file.field.storage
-        category = self._create_category()
-        build = self._create_build(category=category)
-        image = self._create_firmware_image(build=build)
-        file_name = image.file.name
-        # Delete the category
-        category.delete()
-        # Check that the file was deleted
-        self.assertEqual(file_storage_backend.exists(file_name), False)
-
-    def test_delete_firmware_files_on_organization_delete(self):
-        """Test that firmware files are deleted when an organization is deleted"""
-        file_storage_backend = FirmwareImage.file.field.storage
->>>>>>> c2371f72
         org = self._get_org()
         category = self._create_category(organization=org)
         build = self._create_build(category=category)
         image = self._create_firmware_image(build=build)
-<<<<<<< HEAD
 
         group1 = self._create_device_group(name="Group 1", organization=org)
         group2 = self._create_device_group(name="Group 2", organization=org)
@@ -1054,11 +1024,4 @@
         device_names = [d.name for d in devices]
         self.assertNotIn("Device1", device_names)
         self.assertIn("Device2", device_names)
-        self.assertNotIn("Device3", device_names)
-=======
-        file_name = image.file.name
-        # Delete the organization
-        org.delete()
-        # Check that the file was deleted
-        self.assertEqual(file_storage_backend.exists(file_name), False)
->>>>>>> c2371f72
+        self.assertNotIn("Device3", device_names)