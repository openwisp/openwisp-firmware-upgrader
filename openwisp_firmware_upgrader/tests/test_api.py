--- conflicted
+++ resolved
@@ -56,14 +56,11 @@
         org2 = self._create_org(name='org2', slug='org2')
         OrganizationUser.objects.create(user=self.operator, organization=org2)
 
-<<<<<<< HEAD
         url = reverse('upgrader:api_build_detail', args=[build.pk])
         with self.assertNumQueries(3):
             r = self.client.get(url)
         self.assertEqual(r.status_code, 404)
 
-=======
->>>>>>> 91a8be89
         client = Client()
         url = reverse('upgrader:api_build_list')
         with self.subTest(url=url):
@@ -768,11 +765,7 @@
         with open(self.FAKE_IMAGE_PATH, 'rb') as f:
             content = f.read()
         url = reverse('upgrader:api_firmware_download', args=[image.build.pk, image.pk])
-<<<<<<< HEAD
         with self.assertNumQueries(5):
-=======
-        with self.assertNumQueries(3):
->>>>>>> 91a8be89
             r = self.client.get(url)
         self.assertEqual(r.content, content)
 
