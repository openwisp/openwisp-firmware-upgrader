from django.db.models.signals import post_save, pre_delete
from django.utils.translation import gettext_lazy as _
from swapper import get_model_name, load_model

from openwisp_utils.admin_theme.menu import register_menu_group
from openwisp_utils.api.apps import ApiAppConfig
from openwisp_utils.utils import default_or_test

from . import settings as app_settings
<<<<<<< HEAD
from .receivers import handle_upgrade_operation_saved
=======
from .signals import firmware_upgrader_log_updated
from .websockets import DeviceUpgradeProgressPublisher, UpgradeProgressPublisher
>>>>>>> c2371f72


class FirmwareUpdaterConfig(ApiAppConfig):
    name = "openwisp_firmware_upgrader"
    label = "firmware_upgrader"
    verbose_name = _("Firmware Management")
    default_auto_field = "django.db.models.AutoField"

    API_ENABLED = app_settings.FIRMWARE_UPGRADER_API
    REST_FRAMEWORK_SETTINGS = {
        "DEFAULT_THROTTLE_RATES": {
            "firmware_upgrader": default_or_test("1000/minute", None)
        },
    }

    def ready(self, *args, **kwargs):
        super().ready(*args, **kwargs)
        self.register_menu_groups()
        self.connect_device_signals()
        self.connect_upgrade_signals()
        self.connect_delete_signals()

    def register_menu_groups(self):
        register_menu_group(
            position=100,
            config={
                "label": _("Firmware"),
                "items": {
                    1: {
                        "label": _("Builds"),
                        "model": get_model_name(self.label, "Build"),
                        "name": "changelist",
                        "icon": "ow-build",
                    },
                    2: {
                        "label": _("Categories"),
                        "model": get_model_name(self.label, "Category"),
                        "name": "changelist",
                        "icon": "ow-category",
                    },
                    3: {
                        "label": _("Mass Upgrade Operations"),
                        "model": get_model_name(self.label, "BatchUpgradeOperation"),
                        "name": "changelist",
                        "icon": "ow-mass-upgrade",
                    },
                },
                "icon": "ow-firmware",
            },
        )

    def connect_device_signals(self):
        DeviceConnection = load_model("connection", "DeviceConnection")
        DeviceFirmware = load_model("firmware_upgrader", "DeviceFirmware")
        FirmwareImage = load_model("firmware_upgrader", "FirmwareImage")
<<<<<<< HEAD
        UpgradeOperation = load_model("firmware_upgrader", "UpgradeOperation")
=======
>>>>>>> c2371f72

        post_save.connect(
            DeviceFirmware.auto_add_device_firmware_to_device,
            sender=DeviceConnection,
            dispatch_uid="connection.auto_add_device_firmware",
        )
        post_save.connect(
            DeviceFirmware.auto_create_device_firmwares,
            sender=FirmwareImage,
            dispatch_uid="firmware_image.auto_add_device_firmwares",
        )
        post_save.connect(
            handle_upgrade_operation_saved,
            sender=UpgradeOperation,
            dispatch_uid="upgrade_operation.websocket_publish",
        )

    def connect_upgrade_signals(self):
        UpgradeOperation = load_model("firmware_upgrader", "UpgradeOperation")

        post_save.connect(
            DeviceUpgradeProgressPublisher.handle_upgrade_operation_post_save,
            sender=UpgradeOperation,
            dispatch_uid="upgrade_operation.websocket_publish",
        )
        firmware_upgrader_log_updated.connect(
            UpgradeProgressPublisher.handle_upgrade_operation_log_updated,
            dispatch_uid="firmware_upgrader.log_websocket_publish",
        )

    def connect_delete_signals(self):
        """
        Connect signals for handling firmware file deletion
        when related models are deleted.
        """
        Build = load_model("firmware_upgrader", "Build")
        Category = load_model("firmware_upgrader", "Category")
        Organization = load_model("openwisp_users", "Organization")
        FirmwareImage = load_model("firmware_upgrader", "FirmwareImage")

        pre_delete.connect(
            FirmwareImage.build_pre_delete_handler,
            sender=Build,
            dispatch_uid="build.pre_delete.firmware_files",
        )
        pre_delete.connect(
            FirmwareImage.category_pre_delete_handler,
            sender=Category,
            dispatch_uid="category.pre_delete.firmware_files",
        )
        pre_delete.connect(
            FirmwareImage.organization_pre_delete_handler,
            sender=Organization,
            dispatch_uid="organization.pre_delete.firmware_files",
        )


del ApiAppConfig<|MERGE_RESOLUTION|>--- conflicted
+++ resolved
@@ -7,12 +7,8 @@
 from openwisp_utils.utils import default_or_test
 
 from . import settings as app_settings
-<<<<<<< HEAD
-from .receivers import handle_upgrade_operation_saved
-=======
 from .signals import firmware_upgrader_log_updated
 from .websockets import DeviceUpgradeProgressPublisher, UpgradeProgressPublisher
->>>>>>> c2371f72
 
 
 class FirmwareUpdaterConfig(ApiAppConfig):
@@ -68,10 +64,6 @@
         DeviceConnection = load_model("connection", "DeviceConnection")
         DeviceFirmware = load_model("firmware_upgrader", "DeviceFirmware")
         FirmwareImage = load_model("firmware_upgrader", "FirmwareImage")
-<<<<<<< HEAD
-        UpgradeOperation = load_model("firmware_upgrader", "UpgradeOperation")
-=======
->>>>>>> c2371f72
 
         post_save.connect(
             DeviceFirmware.auto_add_device_firmware_to_device,
@@ -82,11 +74,6 @@
             DeviceFirmware.auto_create_device_firmwares,
             sender=FirmwareImage,
             dispatch_uid="firmware_image.auto_add_device_firmwares",
-        )
-        post_save.connect(
-            handle_upgrade_operation_saved,
-            sender=UpgradeOperation,
-            dispatch_uid="upgrade_operation.websocket_publish",
         )
 
     def connect_upgrade_signals(self):
