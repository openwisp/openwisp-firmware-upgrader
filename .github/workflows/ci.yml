---
name: OpenWISP Firmware Upgrader CI Build

on:
  push:
    branches:
      - master
  pull_request:
    branches:
      - master
      - gsoc25

jobs:
  build:
    name: Python==${{ matrix.python-version }} | ${{ matrix.django-version }}
    runs-on: ubuntu-24.04

    strategy:
      fail-fast: false
      matrix:
        python-version:
          - "3.9"
          - "3.10"
          - "3.11"
          - "3.12"
          - "3.13"
        django-version:
          - django~=4.2.0
          - django~=5.1.0
          - django~=5.2.0
        exclude:
          # Django 5.0+ requires Python >=3.10
          - python-version: "3.9"
            django-version: django~=5.1.0
          - python-version: "3.9"
            django-version: django~=5.2.0

    steps:
      - uses: actions/checkout@v5
        with:
          ref: ${{ github.event.pull_request.head.sha }}

      - name: Set up Python ${{ matrix.python-version }}
        uses: actions/setup-python@v5
        with:
          python-version: ${{ matrix.python-version }}
          cache: "pip"
          cache-dependency-path: |
            **/requirements*.txt

      - name: Cache APT packages
        uses: actions/cache@v4
        with:
          path: /var/cache/apt/archives
          key: apt-${{ runner.os }}-${{ hashFiles('.github/workflows/ci.yml') }}
          restore-keys: |
            apt-${{ runner.os }}-

      - name: Disable man page auto-update
        run: |
          echo 'set man-db/auto-update false' | sudo debconf-communicate >/dev/null
          sudo dpkg-reconfigure man-db

      - name: Install Dependencies
        id: deps
        run: |
          sudo apt update
          sudo apt -qq install \
                       sqlite3 \
                       gdal-bin \
                       libproj-dev \
                       libgeos-dev \
                       libspatialite-dev \
                       spatialite-bin \
                       libsqlite3-mod-spatialite
          pip install -U pip wheel setuptools
          pip install -U -r requirements-test.txt
          pip install -U -e .
          pip install -U ${{ matrix.django-version }}
          sudo npm install -g prettier

      - name: Start InfluxDB and redis
        if: ${{ !cancelled() && steps.deps.conclusion == 'success' }}
        run: docker compose up -d postgres redis

      - name: QA checks
        run: |
          ./run-qa-checks

      - name: Tests
        if: ${{ !cancelled() && steps.deps.conclusion == 'success' }}
<<<<<<< HEAD
        run: |
          coverage run runtests.py --tag=no_parallel
          coverage run runtests.py --parallel --exclude-tag=no_parallel
          SAMPLE_APP=1 coverage run ./runtests.py --parallel --exclude-tag=selenium_tests
          coverage combine
          coverage xml
=======
        run: ./runtests
>>>>>>> c2371f72
        env:
          SELENIUM_HEADLESS: 1
          GECKO_LOG: 1

      - name: Show gecko web driver log on failures
        if: ${{ failure() }}
        run: cat geckodriver.log

      - name: Upload Coverage
        if: ${{ success() }}
        uses: coverallsapp/github-action@v2
        with:
          parallel: true
          format: cobertura
          flag-name: python-${{ matrix.env.env }}
          github-token: ${{ secrets.GITHUB_TOKEN }}

  coveralls:
    needs: build
    runs-on: ubuntu-latest
    steps:
      - name: Coveralls Finished
        uses: coverallsapp/github-action@v2
        with:
          parallel-finished: true<|MERGE_RESOLUTION|>--- conflicted
+++ resolved
@@ -89,16 +89,7 @@
 
       - name: Tests
         if: ${{ !cancelled() && steps.deps.conclusion == 'success' }}
-<<<<<<< HEAD
-        run: |
-          coverage run runtests.py --tag=no_parallel
-          coverage run runtests.py --parallel --exclude-tag=no_parallel
-          SAMPLE_APP=1 coverage run ./runtests.py --parallel --exclude-tag=selenium_tests
-          coverage combine
-          coverage xml
-=======
         run: ./runtests
->>>>>>> c2371f72
         env:
           SELENIUM_HEADLESS: 1
           GECKO_LOG: 1
