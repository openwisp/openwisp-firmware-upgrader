language: python
sudo: false
dist: bionic

cache: pip

addons:
  apt:
    packages:
      - sqlite3
      - gdal-bin
      - libproj-dev
      - libgeos-dev
      - libspatialite-dev
      - spatialite-bin
      - libsqlite3-mod-spatialite

python:
  - "3.6"
  - "3.7"

env:
  - DJANGO="django>=3.0,<3.1"

branches:
  only:
    - master
    - api

before_install:
  - pip install -U pip wheel setuptools
  - pip install $DJANGO
  - pip install -U -r requirements-test.txt

install:
  - pip install -e .
  # temporary: remove when openwisp-users with API support is released
<<<<<<< HEAD
  - pip install -U https://github.com/openwisp/openwisp-users/tarball/issue/107#egg=openwisp_users[rest]
  - pip install -e .
=======
  - pip install -U https://github.com/openwisp/openwisp-users/tarball/master#egg=openwisp_users[rest]
>>>>>>> 91a8be89

script:
  - ./run-qa-checks
  - SAMPLE_APP=1 coverage run --source=openwisp_firmware_upgrader runtests.py
  - coverage run -a --source=openwisp_firmware_upgrader runtests.py

after_success:
  coveralls<|MERGE_RESOLUTION|>--- conflicted
+++ resolved
@@ -35,12 +35,7 @@
 install:
   - pip install -e .
   # temporary: remove when openwisp-users with API support is released
-<<<<<<< HEAD
   - pip install -U https://github.com/openwisp/openwisp-users/tarball/issue/107#egg=openwisp_users[rest]
-  - pip install -e .
-=======
-  - pip install -U https://github.com/openwisp/openwisp-users/tarball/master#egg=openwisp_users[rest]
->>>>>>> 91a8be89
 
 script:
   - ./run-qa-checks
