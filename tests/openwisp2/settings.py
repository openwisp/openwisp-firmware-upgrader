import os
import sys

BASE_DIR = os.path.dirname(os.path.abspath(__file__))
TESTING = "test" in sys.argv

DEBUG = True

ALLOWED_HOSTS = ["*"]

DATABASES = {
    "default": {
        "ENGINE": "openwisp_utils.db.backends.spatialite",
        "NAME": "openwisp-firmware-upgrader.db",
        "TEST": {
            "NAME": "test_openwisp2",
        },
    }
}

<<<<<<< HEAD
=======
if TESTING and not any(
    tag in sys.argv
    for tag in ("--exclude-tag=no_parallel", "--exclude-tag=selenium_tests")
):
    DATABASES["default"]["TEST"] = {
        "NAME": os.path.join(BASE_DIR, "openwisp-firmware-upgrader-tests.db"),
    }

SPATIALITE_LIBRARY_PATH = "mod_spatialite.so"
>>>>>>> c2371f72

SPATIALITE_LIBRARY_PATH = "mod_spatialite.so"
SECRET_KEY = "fn)t*+$)ugeyip6-#txyy$5wf2ervc0d2n#h)qb)y5@ly$t*@w"

INSTALLED_APPS = [
    "daphne",
    "django.contrib.auth",
    "django.contrib.contenttypes",
    "django.contrib.sessions",
    "django.contrib.messages",
    "django.contrib.staticfiles",
    "django.contrib.gis",
    # all-auth
    "django.contrib.sites",
    "openwisp_users.accounts",
    "allauth",
    "allauth.account",
    "allauth.socialaccount",
    "django_extensions",
    "private_storage",
    # openwisp2 modules
    "openwisp_controller.pki",
    "openwisp_controller.config",
    "openwisp_controller.connection",
    "openwisp_controller.geo",
    "openwisp_firmware_upgrader",
    "openwisp_users",
    "openwisp_notifications",
    "openwisp_ipam",
    # openwisp2 admin theme
    # (must be loaded here)
    "openwisp_utils.admin_theme",
    "admin_auto_filters",
    # admin
    "django.contrib.admin",
    "django.forms",
    # other dependencies
    "sortedm2m",
    "reversion",
    "leaflet",
    "flat_json_widget",
    # rest framework
    "rest_framework",
    "rest_framework.authtoken",
    "rest_framework_gis",
    "django_filters",
    "import_export",
    "drf_yasg",
    # channels
    "channels",
]

EXTENDED_APPS = [
    "django_x509",
    "django_loci",
]

AUTH_USER_MODEL = "openwisp_users.User"
SITE_ID = 1

STATICFILES_FINDERS = [
    "django.contrib.staticfiles.finders.FileSystemFinder",
    "django.contrib.staticfiles.finders.AppDirectoriesFinder",
    "openwisp_utils.staticfiles.DependencyFinder",
]

MIDDLEWARE = [
    "django.middleware.security.SecurityMiddleware",
    "django.contrib.sessions.middleware.SessionMiddleware",
    "django.middleware.common.CommonMiddleware",
    "django.middleware.csrf.CsrfViewMiddleware",
    "django.contrib.auth.middleware.AuthenticationMiddleware",
    "allauth.account.middleware.AccountMiddleware",
    "django.contrib.messages.middleware.MessageMiddleware",
    "django.middleware.clickjacking.XFrameOptionsMiddleware",
]

ROOT_URLCONF = "openwisp2.urls"

ASGI_APPLICATION = "openwisp2.routing.application"
CHANNEL_LAYERS = {
    "default": {
        "BACKEND": "channels_redis.core.RedisChannelLayer",
        "CONFIG": {
            "hosts": [("127.0.0.1", 6379)],
        },
    },
}

# Use Redis channel layer for testing (more realistic)
if TESTING:
    CHANNEL_LAYERS = {
        "default": {
            "BACKEND": "channels_redis.core.RedisChannelLayer",
            "CONFIG": {
                "hosts": [("127.0.0.1", 6379)],
            },
        },
    }


TIME_ZONE = "Europe/Rome"
# TIME_ZONE = 'America/Lima'
LANGUAGE_CODE = "en-gb"
USE_TZ = True
USE_I18N = False
USE_L10N = False
STATIC_URL = "/static/"
MEDIA_URL = "/media/"
MEDIA_ROOT = "{0}/media/".format(BASE_DIR)

PRIVATE_STORAGE_ROOT = os.path.join(BASE_DIR, "private", "firmware")

TEMPLATES = [
    {
        "BACKEND": "django.template.backends.django.DjangoTemplates",
        "DIRS": [os.path.join(os.path.dirname(BASE_DIR), "templates")],
        "OPTIONS": {
            "loaders": [
                "django.template.loaders.filesystem.Loader",
                "django.template.loaders.app_directories.Loader",
                "openwisp_utils.loaders.DependencyLoader",
            ],
            "context_processors": [
                "django.template.context_processors.debug",
                "django.template.context_processors.request",
                "django.contrib.auth.context_processors.auth",
                "django.contrib.messages.context_processors.messages",
                "openwisp_utils.admin_theme.context_processor.menu_groups",
                "openwisp_notifications.context_processors.notification_api_settings",
            ],
        },
    }
]

FORM_RENDERER = "django.forms.renderers.TemplatesSetting"

EMAIL_PORT = "1025"  # for testing purposes
LOGIN_REDIRECT_URL = "admin:index"
ACCOUNT_LOGOUT_REDIRECT_URL = LOGIN_REDIRECT_URL

# during development only
EMAIL_BACKEND = "django.core.mail.backends.console.EmailBackend"

if TESTING:
    CACHES = {
        "default": {
            "BACKEND": "django.core.cache.backends.locmem.LocMemCache",
            "LOCATION": "firmware-upgrader",
        }
    }
else:
    CACHES = {
        "default": {
            "BACKEND": "django_redis.cache.RedisCache",
            "LOCATION": "redis://localhost/0",
            "OPTIONS": {"CLIENT_CLASS": "django_redis.client.DefaultClient"},
        }
    }

SESSION_ENGINE = "django.contrib.sessions.backends.cache"
SESSION_CACHE_ALIAS = "default"

# Force Redis for development to ensure async task execution
CELERY_BROKER_URL = "redis://localhost/2"
CELERY_RESULT_BACKEND = "redis://localhost/2"

# Only use eager mode for actual tests
if TESTING:
    CELERY_TASK_ALWAYS_EAGER = True
    CELERY_TASK_EAGER_PROPAGATES = True
    CELERY_BROKER_URL = "memory://"

LOGGING = {
    "version": 1,
    "filters": {"require_debug_true": {"()": "django.utils.log.RequireDebugTrue"}},
    "handlers": {
        "console": {
            "level": "DEBUG",
            "filters": ["require_debug_true"],
            "class": "logging.StreamHandler",
        }
    },
    "loggers": {
        "py.warnings": {"handlers": ["console"]},
        "celery": {"handlers": ["console"], "level": "DEBUG"},
        "celery.task": {"handlers": ["console"], "level": "DEBUG"},
        "openwisp_firmware_upgrader.websockets": {
            "handlers": ["console"],
            "level": "DEBUG",
        },
        "channels": {"handlers": ["console"], "level": "DEBUG"},
    },
}

OPENWISP_CUSTOM_OPENWRT_IMAGES = (
    (
        "customimage-squashfs-sysupgrade.bin",
        {"label": "Custom WAP-1200", "boards": ("CWAP1200",)},
    ),
)
OPENWISP_USERS_AUTH_API = True
# for testing purposes
OPENWISP_FIRMWARE_UPGRADER_OPENWRT_SETTINGS = {
    "reconnect_delay": 150,
    "reconnect_retry_delay": 30,
    "reconnect_max_retries": 10,
    "upgrade_timeout": 80,
}

if os.environ.get("SAMPLE_APP", False):
    firmware_upgrader_index = INSTALLED_APPS.index("openwisp_firmware_upgrader")
    INSTALLED_APPS.remove("openwisp_firmware_upgrader")
    EXTENDED_APPS.append("openwisp_firmware_upgrader")
    INSTALLED_APPS.insert(firmware_upgrader_index, "openwisp2.sample_firmware_upgrader")
    FIRMWARE_UPGRADER_CATEGORY_MODEL = "sample_firmware_upgrader.Category"
    FIRMWARE_UPGRADER_BUILD_MODEL = "sample_firmware_upgrader.Build"
    FIRMWARE_UPGRADER_FIRMWAREIMAGE_MODEL = "sample_firmware_upgrader.FirmwareImage"
    FIRMWARE_UPGRADER_DEVICEFIRMWARE_MODEL = "sample_firmware_upgrader.DeviceFirmware"
    FIRMWARE_UPGRADER_BATCHUPGRADEOPERATION_MODEL = (
        "sample_firmware_upgrader.BatchUpgradeOperation"
    )
    FIRMWARE_UPGRADER_UPGRADEOPERATION_MODEL = (
        "sample_firmware_upgrader.UpgradeOperation"
    )

TEST_RUNNER = "openwisp_utils.tests.TimeLoggingTestRunner"

# local settings must be imported before test runner otherwise they'll be ignored
try:
    from openwisp2.local_settings import *
except ImportError:
    pass<|MERGE_RESOLUTION|>--- conflicted
+++ resolved
@@ -18,8 +18,6 @@
     }
 }
 
-<<<<<<< HEAD
-=======
 if TESTING and not any(
     tag in sys.argv
     for tag in ("--exclude-tag=no_parallel", "--exclude-tag=selenium_tests")
@@ -29,7 +27,6 @@
     }
 
 SPATIALITE_LIBRARY_PATH = "mod_spatialite.so"
->>>>>>> c2371f72
 
 SPATIALITE_LIBRARY_PATH = "mod_spatialite.so"
 SECRET_KEY = "fn)t*+$)ugeyip6-#txyy$5wf2ervc0d2n#h)qb)y5@ly$t*@w"
